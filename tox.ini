[tox]
envlist =
<<<<<<< HEAD
    # flake8,
    py27,
    #py34,
    #py35,
    #py36,
    #pypy,
    #pypy3,
    # isort,
    # coverage-report,

skip_missing_interpreters = False
=======
   flake8,
   py27,
   py34,
   py35,
   py36,
>>>>>>> 67577a2a

[testenv]
usedevelop = True
extras =
    develop
    test

install_command = pip install --no-cache-dir --no-binary=:all: {opts} {packages}

commands =
    {envbindir}/buildout -c {toxinidir}/buildout.cfg buildout:directory={envdir} buildout:develop={toxinidir} bootstrap
<<<<<<< HEAD
    {envbindir}/buildout -c {toxinidir}/buildout.cfg buildout:directory={envdir} buildout:develop={toxinidir} install test
    coverage run {envbindir}/test --all {posargs:-vc}
=======
    {envbindir}/buildout -c {toxinidir}/buildout.cfg buildout:directory={envdir} buildout:develop={toxinidir} -n install test
    {envbindir}/test
>>>>>>> 67577a2a
skip_install = true
deps =
    setuptools==33.1.1
    zc.buildout
<<<<<<< HEAD
setenv =
    PIP_NO_CACHE = 1
    COVERAGE_FILE=.coverage.{envname}

[testenv:coverage-report]
basepython = python2.7
deps = coverage
setenv =
    COVERAGE_FILE=.coverage
skip_install = true
commands =
    coverage erase
    coverage combine
    coverage html
    coverage xml
    coverage report

[testenv:isort]
basepython = python2.7
deps = isort
commands =
    isort --check-only --recursive {toxinidir}/src {toxinidir}/tests {posargs}

[testenv:isort-apply]
basepython = python2.7
deps = isort
commands =
    isort --apply --recursive {toxinidir}/src {toxinidir}/tests {posargs}
=======
>>>>>>> 67577a2a

[testenv:flake8]
basepython = python2.7
deps = flake8
<<<<<<< HEAD
commands = flake8 --doctests src tests setup.py
=======
skip_install = true
commands = flake8 --doctests src setup.py
>>>>>>> 67577a2a
<|MERGE_RESOLUTION|>--- conflicted
+++ resolved
@@ -1,24 +1,16 @@
 [tox]
 envlist =
-<<<<<<< HEAD
-    # flake8,
-    py27,
-    #py34,
-    #py35,
-    #py36,
+   flake8,
+   py27,
+   py34,
+   py35,
+   py36,
     #pypy,
     #pypy3,
     # isort,
     # coverage-report,
 
 skip_missing_interpreters = False
-=======
-   flake8,
-   py27,
-   py34,
-   py35,
-   py36,
->>>>>>> 67577a2a
 
 [testenv]
 usedevelop = True
@@ -30,18 +22,12 @@
 
 commands =
     {envbindir}/buildout -c {toxinidir}/buildout.cfg buildout:directory={envdir} buildout:develop={toxinidir} bootstrap
-<<<<<<< HEAD
-    {envbindir}/buildout -c {toxinidir}/buildout.cfg buildout:directory={envdir} buildout:develop={toxinidir} install test
+    {envbindir}/buildout -c {toxinidir}/buildout.cfg buildout:directory={envdir} buildout:develop={toxinidir} -n install test
     coverage run {envbindir}/test --all {posargs:-vc}
-=======
-    {envbindir}/buildout -c {toxinidir}/buildout.cfg buildout:directory={envdir} buildout:develop={toxinidir} -n install test
-    {envbindir}/test
->>>>>>> 67577a2a
 skip_install = true
 deps =
     setuptools==33.1.1
     zc.buildout
-<<<<<<< HEAD
 setenv =
     PIP_NO_CACHE = 1
     COVERAGE_FILE=.coverage.{envname}
@@ -70,15 +56,8 @@
 deps = isort
 commands =
     isort --apply --recursive {toxinidir}/src {toxinidir}/tests {posargs}
-=======
->>>>>>> 67577a2a
 
 [testenv:flake8]
 basepython = python2.7
 deps = flake8
-<<<<<<< HEAD
-commands = flake8 --doctests src tests setup.py
-=======
-skip_install = true
-commands = flake8 --doctests src setup.py
->>>>>>> 67577a2a
+commands = flake8 --doctests src setup.py