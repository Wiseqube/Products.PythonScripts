[buildout]
<<<<<<< HEAD
extensions = mr.developer

extends =
    https://raw.githubusercontent.com/zopefoundation/Zope/master/versions.cfg
    https://raw.githubusercontent.com/zopefoundation/Zope/master/sources.cfg

develop = .

sources-dir = develop

auto-checkout =
    RestrictedPython
    AccessControl

parts =
  interpreter
  test
  coverage

[sources]
RestrictedPython = git ${remotes:github}/RestrictedPython pushurl=${remotes:github_push}/RestrictedPython branch=master
AccessControl = git ${remotes:github}/AccessControl pushurl=${remotes:github_push}/AccessControl branch=master
=======
extends = 
    https://raw.githubusercontent.com/zopefoundation/Zope/master/versions.cfg
develop = .
parts = 
    interpreter
    test
    tox
>>>>>>> eb754a48

[versions]
Products.PythonScripts =
AccessControl =
RestrictedPython =

[interpreter]
recipe = zc.recipe.egg
interpreter = python
eggs =
    Products.PythonScripts

[test]
recipe = zc.recipe.testrunner
eggs = Products.PythonScripts

<<<<<<< HEAD
[coverage]
recipe = zc.recipe.testrunner
eggs = Products.PythonScripts
defaults = ['--coverage', '../../coverage', '-v', '--auto-progress']
=======
[tox]
recipe = zc.recipe.egg
eggs = tox
>>>>>>> eb754a48
<|MERGE_RESOLUTION|>--- conflicted
+++ resolved
@@ -1,28 +1,4 @@
 [buildout]
-<<<<<<< HEAD
-extensions = mr.developer
-
-extends =
-    https://raw.githubusercontent.com/zopefoundation/Zope/master/versions.cfg
-    https://raw.githubusercontent.com/zopefoundation/Zope/master/sources.cfg
-
-develop = .
-
-sources-dir = develop
-
-auto-checkout =
-    RestrictedPython
-    AccessControl
-
-parts =
-  interpreter
-  test
-  coverage
-
-[sources]
-RestrictedPython = git ${remotes:github}/RestrictedPython pushurl=${remotes:github_push}/RestrictedPython branch=master
-AccessControl = git ${remotes:github}/AccessControl pushurl=${remotes:github_push}/AccessControl branch=master
-=======
 extends = 
     https://raw.githubusercontent.com/zopefoundation/Zope/master/versions.cfg
 develop = .
@@ -30,7 +6,6 @@
     interpreter
     test
     tox
->>>>>>> eb754a48
 
 [versions]
 Products.PythonScripts =
@@ -47,13 +22,6 @@
 recipe = zc.recipe.testrunner
 eggs = Products.PythonScripts
 
-<<<<<<< HEAD
-[coverage]
-recipe = zc.recipe.testrunner
-eggs = Products.PythonScripts
-defaults = ['--coverage', '../../coverage', '-v', '--auto-progress']
-=======
 [tox]
 recipe = zc.recipe.egg
-eggs = tox
->>>>>>> eb754a48
+eggs = tox